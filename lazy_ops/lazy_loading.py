--- conflicted
+++ resolved
@@ -59,10 +59,7 @@
           slice_index: the aggregate slice and int indices after multiple lazy calls
           axis_order: the aggregate axis_order after multiple transpositions
         """
-<<<<<<< HEAD
-=======
-
->>>>>>> 8c875a79
+
         if axis_order is None:
             self._axis_order = tuple(range(len(dataset.shape)))
         else:
@@ -136,7 +133,7 @@
         slice_regindices = [slice(*slice_[i].indices(self.dataset.shape[self.axis_order[i]])) if isinstance(slice_[i],slice)
                             else slice_[i]
                             for i in range(len(slice_))]
-        
+
         slice_shape = ()
         int_index = ()
         axis_order = ()
@@ -164,7 +161,7 @@
         return slice_shape, slice_regindices, int_index, axis_order
 
     def __getitem__(self, new_slice):
-        """  supports python's colon slicing syntax 
+        """  supports python's colon slicing syntax
         Args:
           new_slice:  the new slice to compose with the lazy instance's self.key slice
         Returns:
