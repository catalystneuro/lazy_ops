--- conflicted
+++ resolved
@@ -21,25 +21,6 @@
 
     srand = secrets.SystemRandom()
 
-<<<<<<< HEAD
-=======
-    def setUp(self):
-        self.temp_file = tempfile.NamedTemporaryFile(suffix=".hdf5", delete=False)
-        self.temp_file.close()
-        self.h5py_file = h5py.File(self.temp_file.name,'w')
-
-        self.ndims = 7
-        num_datasets = 5
-        self.dset_list = list(self.h5py_file.create_dataset(name='dset'+str(i),
-                              data=np.random.rand(*self.srand.choices(range(1, 90//self.ndims), k=self.ndims)))
-                              for i in range(num_datasets))
-        self.dsetview_list = list(DatasetView(self.dset_list[i]) for i in range(num_datasets))
-
-    def tearDown(self):
-        self.temp_file.delete = True
-        self.temp_file.close()
-
->>>>>>> a4008c91
     @classmethod
     def _slices(cls,shape):
         ''' find an appropriate tuple of slices '''
@@ -166,33 +147,6 @@
             assert_array_equal(self.dset[indexing], self.dsetview.lazy_slice[indexing])
 
     @dset_iterator
-<<<<<<< HEAD
-=======
-    def test_dsetview_lazy_slice_array_indexing(self):
-        for num_slice_dims in range(1, len(self.dset.shape)+1):
-            indexing = self._array_indexing(self.dset.shape[:num_slice_dims])
-            # test __getitem__ read specifying lower dimensions
-            assert_array_equal(self.dset[indexing], self.dsetview[indexing])
-            # test __getitem__ read after lazy_slice
-            # for lower and all dimensions
-            # array indexing only
-            assert_array_equal(self.dset[indexing], self.dsetview.lazy_slice[indexing])
-
-    @dset_iterator
-    def test_dsetview_lazy_slice_bool_indexing(self):
-        for num_slice_dims in range(2, len(self.dset.shape)+1):
-            # num_slice_dims starts from 2, dset[(1-D bool np.ndarray,)] is invalid in h5py
-            # dset[(1-D bool np.ndarray, slice(None))] is valid
-            indexing = self._bool_indexing(self.dset.shape[:num_slice_dims])
-            # test __getitem__ read specifying lower dimensions
-            assert_array_equal(self.dset[indexing], self.dsetview[indexing])
-            # test __getitem__ read after lazy_slice
-            # for lower and all dimensions
-            # bool indexing only
-            assert_array_equal(self.dset[indexing], self.dsetview.lazy_slice[indexing])
-
-    @dset_iterator
->>>>>>> a4008c91
     def test_dsetview_lazy_iter(self):
         for axis in range(len(self.dset.shape)):
             for i,dsetview_lazy_i in enumerate(self.dsetview.lazy_iter(axis = axis)):
@@ -244,51 +198,6 @@
             if np.prod(dset_new.shape) != 0:
                 cls._dsetview_multi_lazy_slice_with_slice_and_int_indexing(dset_new, dsetview_new)
 
-<<<<<<< HEAD
-=======
-    # multi lazy_slice using slices and array indexing
-    @dset_iterator
-    def test_dsetview_multi_lazy_slice_with_slice_and_array_indexing(self):
-        remaining_slice_calls = 10
-        array_dim = self.srand.randint(0, len(self.dset.shape)-1)
-        self._dsetview_multi_lazy_slice_with_slice_and_array_indexing(self.dset, self.dsetview, remaining_slice_calls, array_dim)
-
-    @classmethod
-    def _dsetview_multi_lazy_slice_with_slice_and_array_indexing(cls, dset, dsetview, remaining_slice_calls, array_dim):
-        for num_slice_dims in range(array_dim+1, len(dset.shape)+1):
-            indexing = cls._slices_and_array(dset.shape[:num_slice_dims], array_dim)
-            dset_new = dset[indexing]
-            dsetview_new = dsetview.lazy_slice[indexing]
-            # test __getitem__ read after lazy_slice
-            # for lower and all dimensions
-            # combination of slice and array indexing
-            assert_array_equal(dset_new, dsetview_new)
-            if np.prod(dset_new.shape) != 0 and remaining_slice_calls > 0:
-                cls._dsetview_multi_lazy_slice_with_slice_and_array_indexing(dset_new, dsetview_new, remaining_slice_calls - 1, array_dim)
-
-    # multi lazy_slice using slices and boolean array indexing
-    @dset_iterator
-    def test_dsetview_multi_lazy_slice_with_slice_and_bool_indexing(self):
-        remaining_slice_calls = 4
-        array_dim = self.srand.randint(1, len(self.dset.shape)-1)
-        # array_dim starts from 1, for array_dim=0, dset[(1-D bool np.ndarray,)] is invalid in h5py
-        # dset[(slice(None),1-D bool np.ndarray)] is valid
-        self._dsetview_multi_lazy_slice_with_slice_and_bool_indexing(self.dset, self.dsetview, remaining_slice_calls, array_dim)
-
-    @classmethod
-    def _dsetview_multi_lazy_slice_with_slice_and_bool_indexing(cls, dset, dsetview, remaining_slice_calls, array_dim):
-        for num_slice_dims in range(array_dim+1, len(dset.shape)+1):
-            indexing = cls._slices_and_bool(dset.shape[:num_slice_dims], array_dim)
-            dset_new = dset[indexing]
-            dsetview_new = dsetview.lazy_slice[indexing]
-            # test __getitem__ read after lazy_slice
-            # for lower and all dimensions
-            # combination of slice and bool indexing
-            assert_array_equal(dset_new, dsetview_new)
-            if np.prod(dset_new.shape) != 0 and remaining_slice_calls > 0:
-                cls._dsetview_multi_lazy_slice_with_slice_and_bool_indexing(dset_new, dsetview_new, remaining_slice_calls - 1, array_dim)
-
->>>>>>> a4008c91
     ###########################################
     # tests for multiple lazy operation calls #
     ###########################################
@@ -361,7 +270,6 @@
             assert_array_equal(dset_new, dsetview_new)
             if np.prod(dset_new.shape) != 0:
                 cls._dsetview_multi_lazy_ops_with_slice_and_int_indexing(dset_new, dsetview_new)
-<<<<<<< HEAD
 
 class LazyOpsBaseh5py(object):
 
@@ -480,6 +388,4 @@
 
     def tearDown(self):
         self.temp_file.delete = True
-        self.temp_file.close()
-=======
->>>>>>> a4008c91
+        self.temp_file.close()